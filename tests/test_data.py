import os
import random
from typing import Sequence, Union

import pandas as pd

<<<<<<< HEAD
from kaggle_volclassif.data.brain import BrainScansDataset, BrainScansDM
from kaggle_volclassif.utils import load_volume


def _generate_sample_volume(path_folder: str, nb: int = 10):
    for i in range(nb):
        path_img = os.path.join(path_folder, "img-%d.dcm" % i)
        shutil.copy(get_testdata_file("CT_small.dcm"), path_img)
=======
from kaggle_volclassif.data import BrainScansDataset, BrainScansDM
from tests.test_utils import _generate_sample_volume_brain
>>>>>>> 51bf424c


def _generate_synthetic_dataset(
    path_folder: str,
    phase: str = "train",
    nb_users: int = 10,
    scans: Union[str, Sequence[str]] = 'FLAIR',
    dim_z: int = 20
):
    random.seed(7)
    path_imgs = os.path.join(path_folder, phase)
    labels = []
    for i in range(nb_users):
        user = "%05d" % i
        path_user = os.path.join(path_imgs, user)
        scans = [scans] if isinstance(scans, str) else scans
        for n in scans:
            path_scan = os.path.join(path_user, n)
            os.makedirs(path_scan, exist_ok=True)
            _generate_sample_volume_brain(path_scan, dim_z)
        labels.append({"BraTS21ID": user, "MGMT_value": random.randint(0, 1)})

    path_csv = os.path.join(path_folder, 'train_labels.csv')
    pd.DataFrame(labels).set_index("BraTS21ID").to_csv(path_csv)


def test_dataset(tmpdir):
    _generate_synthetic_dataset(tmpdir, scans='FLAIR', nb_users=10)
    path_imgs = os.path.join(tmpdir, 'train')
    path_csv = os.path.join(tmpdir, 'train_labels.csv')

    dataset = BrainScansDataset(image_dir=path_imgs, df_table=pd.read_csv(path_csv), scan_types="FLAIR")
    assert len(dataset) == 8
    dataset = BrainScansDataset(image_dir=path_imgs, df_table=path_csv, scan_types="FLAIR", cache_dir=tmpdir, split=1.0)
    assert len(dataset) == 10
    dataset = BrainScansDataset(image_dir=path_imgs, df_table=path_csv, scan_types="FLAIR", cache_dir=tmpdir)
    assert len(dataset) == 8


def test_datamodule(tmpdir):
    _generate_synthetic_dataset(tmpdir, scans='FLAIR', nb_users=10)

    dm = BrainScansDM(data_dir=tmpdir, scan_types="FLAIR", batch_size=2, cache_dir=tmpdir)
    dm.prepare_data()
    dm.setup()
    assert len(dm.train_dataloader()) == 4
    assert len(dm.val_dataloader()) == 1<|MERGE_RESOLUTION|>--- conflicted
+++ resolved
@@ -4,19 +4,8 @@
 
 import pandas as pd
 
-<<<<<<< HEAD
-from kaggle_volclassif.data.brain import BrainScansDataset, BrainScansDM
-from kaggle_volclassif.utils import load_volume
-
-
-def _generate_sample_volume(path_folder: str, nb: int = 10):
-    for i in range(nb):
-        path_img = os.path.join(path_folder, "img-%d.dcm" % i)
-        shutil.copy(get_testdata_file("CT_small.dcm"), path_img)
-=======
 from kaggle_volclassif.data import BrainScansDataset, BrainScansDM
 from tests.test_utils import _generate_sample_volume_brain
->>>>>>> 51bf424c
 
 
 def _generate_synthetic_dataset(
